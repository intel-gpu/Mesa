/*
 * Copyright © 2014 Intel Corporation
 *
 * Permission is hereby granted, free of charge, to any person obtaining a
 * copy of this software and associated documentation files (the "Software"),
 * to deal in the Software without restriction, including without limitation
 * the rights to use, copy, modify, merge, publish, distribute, sublicense,
 * and/or sell copies of the Software, and to permit persons to whom the
 * Software is furnished to do so, subject to the following conditions:
 *
 * The above copyright notice and this permission notice (including the next
 * paragraph) shall be included in all copies or substantial portions of the
 * Software.
 *
 * THE SOFTWARE IS PROVIDED "AS IS", WITHOUT WARRANTY OF ANY KIND, EXPRESS OR
 * IMPLIED, INCLUDING BUT NOT LIMITED TO THE WARRANTIES OF MERCHANTABILITY,
 * FITNESS FOR A PARTICULAR PURPOSE AND NONINFRINGEMENT.  IN NO EVENT SHALL
 * THE AUTHORS OR COPYRIGHT HOLDERS BE LIABLE FOR ANY CLAIM, DAMAGES OR OTHER
 * LIABILITY, WHETHER IN AN ACTION OF CONTRACT, TORT OR OTHERWISE, ARISING
 * FROM, OUT OF OR IN CONNECTION WITH THE SOFTWARE OR THE USE OR OTHER DEALINGS
 * IN THE SOFTWARE.
 *
 * Authors:
 *    Connor Abbott (cwabbott0@gmail.com)
 *    Jason Ekstrand (jason@jlekstrand.net)
 *
 */

/*
 * This lowering pass converts references to input/output variables with
 * loads/stores to actual input/output intrinsics.
 */

#include "nir.h"
#include "nir_builder.h"

struct lower_io_state {
   nir_builder builder;
   void *mem_ctx;
   int (*type_size)(const struct glsl_type *type);
};

<<<<<<< HEAD
static int
type_size_vec4(const struct glsl_type *type)
{
   unsigned int i;
   int size;

   switch (glsl_get_base_type(type)) {
   case GLSL_TYPE_UINT:
   case GLSL_TYPE_INT:
   case GLSL_TYPE_FLOAT:
   case GLSL_TYPE_BOOL:
      if (glsl_type_is_matrix(type)) {
         return glsl_get_matrix_columns(type);
      } else {
         return 1;
      }
   case GLSL_TYPE_ARRAY:
      return type_size_vec4(glsl_get_array_element(type)) * glsl_get_length(type);
   case GLSL_TYPE_STRUCT:
      size = 0;
      for (i = 0; i <  glsl_get_length(type); i++) {
         size += type_size_vec4(glsl_get_struct_field(type, i));
      }
      return size;
   case GLSL_TYPE_SUBROUTINE:
      return 1;
   case GLSL_TYPE_SAMPLER:
      return 0;
   case GLSL_TYPE_ATOMIC_UINT:
      return 0;
   case GLSL_TYPE_IMAGE:
   case GLSL_TYPE_VOID:
   case GLSL_TYPE_DOUBLE:
   case GLSL_TYPE_ERROR:
   case GLSL_TYPE_INTERFACE:
      unreachable("not reached");
   }

   return 0;
}

static unsigned
type_size_scalar(const struct glsl_type *type)
{
   unsigned int size, i;

   switch (glsl_get_base_type(type)) {
   case GLSL_TYPE_UINT:
   case GLSL_TYPE_INT:
   case GLSL_TYPE_FLOAT:
   case GLSL_TYPE_BOOL:
      return glsl_get_components(type);
   case GLSL_TYPE_ARRAY:
      return type_size_scalar(glsl_get_array_element(type)) * glsl_get_length(type);
   case GLSL_TYPE_STRUCT:
      size = 0;
      for (i = 0; i < glsl_get_length(type); i++) {
         size += type_size_scalar(glsl_get_struct_field(type, i));
      }
      return size;
   case GLSL_TYPE_SUBROUTINE:
      return 1;
   case GLSL_TYPE_SAMPLER:
      return 0;
   case GLSL_TYPE_ATOMIC_UINT:
      return 0;
   case GLSL_TYPE_INTERFACE:
      return 0;
   case GLSL_TYPE_IMAGE:
      return 0;
   case GLSL_TYPE_FUNCTION:
   case GLSL_TYPE_VOID:
   case GLSL_TYPE_ERROR:
   case GLSL_TYPE_DOUBLE:
      unreachable("not reached");
   }

   return 0;
}

static unsigned
type_size(const struct glsl_type *type, bool is_scalar)
{
   if (is_scalar)
      return type_size_scalar(type);
   else
      return type_size_vec4(type);
}

=======
>>>>>>> 1d2a844e
void
nir_assign_var_locations(struct exec_list *var_list, unsigned *size,
                         int (*type_size)(const struct glsl_type *))
{
   unsigned location = 0;

   foreach_list_typed(nir_variable, var, node, var_list) {
      /*
       * UBO's have their own address spaces, so don't count them towards the
       * number of global uniforms
       */
      if ((var->data.mode == nir_var_uniform || var->data.mode == nir_var_shader_storage) &&
          var->interface_type != NULL)
         continue;

      var->data.driver_location = location;
      location += type_size(var->type);
   }

   *size = location;
}

static bool
deref_has_indirect(nir_deref_var *deref)
{
   for (nir_deref *tail = deref->deref.child; tail; tail = tail->child) {
      if (tail->deref_type == nir_deref_type_array) {
         nir_deref_array *arr = nir_deref_as_array(tail);
         if (arr->deref_array_type == nir_deref_array_type_indirect)
            return true;
      }
   }

   return false;
}

static unsigned
get_io_offset(nir_deref_var *deref, nir_instr *instr, nir_src *indirect,
              struct lower_io_state *state)
{
   bool found_indirect = false;
   unsigned base_offset = 0;

   nir_builder *b = &state->builder;
   nir_builder_insert_before_instr(b, instr);

   nir_deref *tail = &deref->deref;
   while (tail->child != NULL) {
      const struct glsl_type *parent_type = tail->type;
      tail = tail->child;

      if (tail->deref_type == nir_deref_type_array) {
         nir_deref_array *deref_array = nir_deref_as_array(tail);
         unsigned size = state->type_size(tail->type);

         base_offset += size * deref_array->base_offset;

         if (deref_array->deref_array_type == nir_deref_array_type_indirect) {
            nir_ssa_def *mul =
               nir_imul(b, nir_imm_int(b, size),
                        nir_ssa_for_src(b, deref_array->indirect, 1));

            if (found_indirect) {
               indirect->ssa =
                  nir_iadd(b, nir_ssa_for_src(b, *indirect, 1), mul);
            } else {
               indirect->ssa = mul;
            }
            indirect->is_ssa = true;
            found_indirect = true;
         }
      } else if (tail->deref_type == nir_deref_type_struct) {
         nir_deref_struct *deref_struct = nir_deref_as_struct(tail);

         for (unsigned i = 0; i < deref_struct->index; i++) {
            base_offset +=
               state->type_size(glsl_get_struct_field(parent_type, i));
         }
      }
   }

   return base_offset;
}

static nir_intrinsic_op
load_op(nir_variable_mode mode, bool has_indirect)
{
   nir_intrinsic_op op;
   switch (mode) {
   case nir_var_shader_in:
      op = has_indirect ? nir_intrinsic_load_input_indirect :
                          nir_intrinsic_load_input;
      break;
   case nir_var_uniform:
      op = has_indirect ? nir_intrinsic_load_uniform_indirect :
                          nir_intrinsic_load_uniform;
      break;
   default:
      unreachable("Unknown variable mode");
   }
   return op;
}

static bool
nir_lower_io_block(nir_block *block, void *void_state)
{
   struct lower_io_state *state = void_state;

   nir_foreach_instr_safe(block, instr) {
      if (instr->type != nir_instr_type_intrinsic)
         continue;

      nir_intrinsic_instr *intrin = nir_instr_as_intrinsic(instr);

      switch (intrin->intrinsic) {
      case nir_intrinsic_load_var: {
         nir_variable_mode mode = intrin->variables[0]->var->data.mode;
         if (mode != nir_var_shader_in && mode != nir_var_uniform)
            continue;

         bool has_indirect = deref_has_indirect(intrin->variables[0]);

         nir_intrinsic_instr *load =
            nir_intrinsic_instr_create(state->mem_ctx,
                                       load_op(mode, has_indirect));
         load->num_components = intrin->num_components;

         nir_src indirect;
         unsigned offset = get_io_offset(intrin->variables[0],
                                         &intrin->instr, &indirect, state);

         unsigned location = intrin->variables[0]->var->data.driver_location;
         if (mode == nir_var_uniform) {
            load->const_index[0] = location;
            load->const_index[1] = offset;
         } else {
            load->const_index[0] = location + offset;
         }

         if (has_indirect)
            load->src[0] = indirect;

         if (intrin->dest.is_ssa) {
            nir_ssa_dest_init(&load->instr, &load->dest,
                              intrin->num_components, NULL);
            nir_ssa_def_rewrite_uses(&intrin->dest.ssa,
                                     nir_src_for_ssa(&load->dest.ssa),
                                     state->mem_ctx);
         } else {
            nir_dest_copy(&load->dest, &intrin->dest, state->mem_ctx);
         }

         nir_instr_insert_before(&intrin->instr, &load->instr);
         nir_instr_remove(&intrin->instr);
         break;
      }

      case nir_intrinsic_store_var: {
         if (intrin->variables[0]->var->data.mode != nir_var_shader_out)
            continue;

         bool has_indirect = deref_has_indirect(intrin->variables[0]);

         nir_intrinsic_op store_op;
         if (has_indirect) {
            store_op = nir_intrinsic_store_output_indirect;
         } else {
            store_op = nir_intrinsic_store_output;
         }

         nir_intrinsic_instr *store = nir_intrinsic_instr_create(state->mem_ctx,
                                                                 store_op);
         store->num_components = intrin->num_components;

         nir_src indirect;
         unsigned offset = get_io_offset(intrin->variables[0],
                                         &intrin->instr, &indirect, state);
         offset += intrin->variables[0]->var->data.driver_location;

         store->const_index[0] = offset;

         nir_src_copy(&store->src[0], &intrin->src[0], state->mem_ctx);

         if (has_indirect)
            store->src[1] = indirect;

         nir_instr_insert_before(&intrin->instr, &store->instr);
         nir_instr_remove(&intrin->instr);
         break;
      }

      default:
         break;
      }
   }

   return true;
}

static void
nir_lower_io_impl(nir_function_impl *impl, int(*type_size)(const struct glsl_type *))
{
   struct lower_io_state state;

   nir_builder_init(&state.builder, impl);
   state.mem_ctx = ralloc_parent(impl);
   state.type_size = type_size;

   nir_foreach_block(impl, nir_lower_io_block, &state);

   nir_metadata_preserve(impl, nir_metadata_block_index |
                               nir_metadata_dominance);
}

void
nir_lower_io(nir_shader *shader, int(*type_size)(const struct glsl_type *))
{
   nir_foreach_overload(shader, overload) {
      if (overload->impl)
         nir_lower_io_impl(overload->impl, type_size);
   }
}<|MERGE_RESOLUTION|>--- conflicted
+++ resolved
@@ -40,98 +40,6 @@
    int (*type_size)(const struct glsl_type *type);
 };
 
-<<<<<<< HEAD
-static int
-type_size_vec4(const struct glsl_type *type)
-{
-   unsigned int i;
-   int size;
-
-   switch (glsl_get_base_type(type)) {
-   case GLSL_TYPE_UINT:
-   case GLSL_TYPE_INT:
-   case GLSL_TYPE_FLOAT:
-   case GLSL_TYPE_BOOL:
-      if (glsl_type_is_matrix(type)) {
-         return glsl_get_matrix_columns(type);
-      } else {
-         return 1;
-      }
-   case GLSL_TYPE_ARRAY:
-      return type_size_vec4(glsl_get_array_element(type)) * glsl_get_length(type);
-   case GLSL_TYPE_STRUCT:
-      size = 0;
-      for (i = 0; i <  glsl_get_length(type); i++) {
-         size += type_size_vec4(glsl_get_struct_field(type, i));
-      }
-      return size;
-   case GLSL_TYPE_SUBROUTINE:
-      return 1;
-   case GLSL_TYPE_SAMPLER:
-      return 0;
-   case GLSL_TYPE_ATOMIC_UINT:
-      return 0;
-   case GLSL_TYPE_IMAGE:
-   case GLSL_TYPE_VOID:
-   case GLSL_TYPE_DOUBLE:
-   case GLSL_TYPE_ERROR:
-   case GLSL_TYPE_INTERFACE:
-      unreachable("not reached");
-   }
-
-   return 0;
-}
-
-static unsigned
-type_size_scalar(const struct glsl_type *type)
-{
-   unsigned int size, i;
-
-   switch (glsl_get_base_type(type)) {
-   case GLSL_TYPE_UINT:
-   case GLSL_TYPE_INT:
-   case GLSL_TYPE_FLOAT:
-   case GLSL_TYPE_BOOL:
-      return glsl_get_components(type);
-   case GLSL_TYPE_ARRAY:
-      return type_size_scalar(glsl_get_array_element(type)) * glsl_get_length(type);
-   case GLSL_TYPE_STRUCT:
-      size = 0;
-      for (i = 0; i < glsl_get_length(type); i++) {
-         size += type_size_scalar(glsl_get_struct_field(type, i));
-      }
-      return size;
-   case GLSL_TYPE_SUBROUTINE:
-      return 1;
-   case GLSL_TYPE_SAMPLER:
-      return 0;
-   case GLSL_TYPE_ATOMIC_UINT:
-      return 0;
-   case GLSL_TYPE_INTERFACE:
-      return 0;
-   case GLSL_TYPE_IMAGE:
-      return 0;
-   case GLSL_TYPE_FUNCTION:
-   case GLSL_TYPE_VOID:
-   case GLSL_TYPE_ERROR:
-   case GLSL_TYPE_DOUBLE:
-      unreachable("not reached");
-   }
-
-   return 0;
-}
-
-static unsigned
-type_size(const struct glsl_type *type, bool is_scalar)
-{
-   if (is_scalar)
-      return type_size_scalar(type);
-   else
-      return type_size_vec4(type);
-}
-
-=======
->>>>>>> 1d2a844e
 void
 nir_assign_var_locations(struct exec_list *var_list, unsigned *size,
                          int (*type_size)(const struct glsl_type *))
