/**************************************************************************
 * 
 * Copyright 2007 Tungsten Graphics, Inc., Cedar Park, Texas.
 * All Rights Reserved.
 * 
 * Permission is hereby granted, free of charge, to any person obtaining a
 * copy of this software and associated documentation files (the
 * "Software"), to deal in the Software without restriction, including
 * without limitation the rights to use, copy, modify, merge, publish,
 * distribute, sub license, and/or sell copies of the Software, and to
 * permit persons to whom the Software is furnished to do so, subject to
 * the following conditions:
 * 
 * The above copyright notice and this permission notice (including the
 * next paragraph) shall be included in all copies or substantial portions
 * of the Software.
 * 
 * THE SOFTWARE IS PROVIDED "AS IS", WITHOUT WARRANTY OF ANY KIND, EXPRESS
 * OR IMPLIED, INCLUDING BUT NOT LIMITED TO THE WARRANTIES OF
 * MERCHANTABILITY, FITNESS FOR A PARTICULAR PURPOSE AND NON-INFRINGEMENT.
 * IN NO EVENT SHALL TUNGSTEN GRAPHICS AND/OR ITS SUPPLIERS BE LIABLE FOR
 * ANY CLAIM, DAMAGES OR OTHER LIABILITY, WHETHER IN AN ACTION OF CONTRACT,
 * TORT OR OTHERWISE, ARISING FROM, OUT OF OR IN CONNECTION WITH THE
 * SOFTWARE OR THE USE OR OTHER DEALINGS IN THE SOFTWARE.
 * 
 **************************************************************************/

/**
 * Render target tile caching.
 *
 * Author:
 *    Brian Paul
 */

#include "pipe/p_inlines.h"
#include "util/u_memory.h"
#include "util/u_tile.h"
#include "sp_tile_cache.h"



/**
 * Return the position in the cache for the tile that contains win pos (x,y).
 * We currently use a direct mapped cache so this is like a hack key.
 * At some point we should investige something more sophisticated, like
 * a LRU replacement policy.
 */
#define CACHE_POS(x, y) \
   (((x) + (y) * 5) % NUM_ENTRIES)



/**
 * Is the tile at (x,y) in cleared state?
 */
static INLINE uint
is_clear_flag_set(const uint *bitvec, union tile_address addr)
{
   int pos, bit;
   pos = addr.bits.y * (MAX_WIDTH / TILE_SIZE) + addr.bits.x;
   assert(pos / 32 < (MAX_WIDTH / TILE_SIZE) * (MAX_HEIGHT / TILE_SIZE) / 32);
   bit = bitvec[pos / 32] & (1 << (pos & 31));
   return bit;
}
   

/**
 * Mark the tile at (x,y) as not cleared.
 */
static INLINE void
clear_clear_flag(uint *bitvec, union tile_address addr)
{
   int pos;
   pos = addr.bits.y * (MAX_WIDTH / TILE_SIZE) + addr.bits.x;
   assert(pos / 32 < (MAX_WIDTH / TILE_SIZE) * (MAX_HEIGHT / TILE_SIZE) / 32);
   bitvec[pos / 32] &= ~(1 << (pos & 31));
}
   

struct softpipe_tile_cache *
sp_create_tile_cache( struct pipe_screen *screen )
{
   struct softpipe_tile_cache *tc;
   uint pos;
   int maxLevels, maxTexSize;

   /* sanity checking: max sure MAX_WIDTH/HEIGHT >= largest texture image */
   maxLevels = screen->get_param(screen, PIPE_CAP_MAX_TEXTURE_2D_LEVELS);
   maxTexSize = 1 << (maxLevels - 1);
   assert(MAX_WIDTH >= maxTexSize);

   tc = CALLOC_STRUCT( softpipe_tile_cache );
   if (tc) {
      tc->screen = screen;
      for (pos = 0; pos < NUM_ENTRIES; pos++) {
         tc->entries[pos].addr.bits.invalid = 1;
      }
<<<<<<< HEAD
      tc->last_tile = &tc->entries[0]; /* any tile */
=======

#if TILE_CLEAR_OPTIMIZATION
      /* set flags to indicate all the tiles are cleared */
      memset(tc->clear_flags, 255, sizeof(tc->clear_flags));
#endif
>>>>>>> 69a3043f
   }
   return tc;
}


void
sp_destroy_tile_cache(struct softpipe_tile_cache *tc)
{
   struct pipe_screen *screen;
   uint pos;

   for (pos = 0; pos < NUM_ENTRIES; pos++) {
      /*assert(tc->entries[pos].x < 0);*/
   }
   if (tc->transfer) {
      screen = tc->transfer->texture->screen;
      screen->tex_transfer_destroy(tc->transfer);
   }

   FREE( tc );
}


/**
 * Specify the surface to cache.
 */
void
sp_tile_cache_set_surface(struct softpipe_tile_cache *tc,
                          struct pipe_surface *ps)
{
   if (tc->transfer) {
      struct pipe_screen *screen = tc->transfer->texture->screen;

      if (ps == tc->surface)
         return;

      if (tc->transfer_map) {
         screen->transfer_unmap(screen, tc->transfer);
         tc->transfer_map = NULL;
      }

      screen->tex_transfer_destroy(tc->transfer);
      tc->transfer = NULL;
   }

   tc->surface = ps;

   if (ps) {
      struct pipe_screen *screen = ps->texture->screen;

      tc->transfer = screen->get_tex_transfer(screen, ps->texture, ps->face,
                                              ps->level, ps->zslice,
                                              PIPE_TRANSFER_READ_WRITE,
                                              0, 0, ps->width, ps->height);

      tc->depth_stencil = (ps->format == PIPE_FORMAT_S8Z24_UNORM ||
                           ps->format == PIPE_FORMAT_X8Z24_UNORM ||
                           ps->format == PIPE_FORMAT_Z24S8_UNORM ||
                           ps->format == PIPE_FORMAT_Z24X8_UNORM ||
                           ps->format == PIPE_FORMAT_Z16_UNORM ||
                           ps->format == PIPE_FORMAT_Z32_UNORM ||
                           ps->format == PIPE_FORMAT_S8_UNORM);
   }
}


/**
 * Return the transfer being cached.
 */
struct pipe_surface *
sp_tile_cache_get_surface(struct softpipe_tile_cache *tc)
{
   return tc->surface;
}


void
sp_tile_cache_map_transfers(struct softpipe_tile_cache *tc)
{
   if (tc->transfer && !tc->transfer_map)
      tc->transfer_map = tc->screen->transfer_map(tc->screen, tc->transfer);
}


void
sp_tile_cache_unmap_transfers(struct softpipe_tile_cache *tc)
{
   if (tc->transfer_map) {
      tc->screen->transfer_unmap(tc->screen, tc->transfer);
      tc->transfer_map = NULL;
   }
}


/**
 * Set pixels in a tile to the given clear color/value, float.
 */
static void
clear_tile_rgba(struct softpipe_cached_tile *tile,
                enum pipe_format format,
                const float clear_value[4])
{
   if (clear_value[0] == 0.0 &&
       clear_value[1] == 0.0 &&
       clear_value[2] == 0.0 &&
       clear_value[3] == 0.0) {
      memset(tile->data.color, 0, sizeof(tile->data.color));
   }
   else {
      uint i, j;
      for (i = 0; i < TILE_SIZE; i++) {
         for (j = 0; j < TILE_SIZE; j++) {
            tile->data.color[i][j][0] = clear_value[0];
            tile->data.color[i][j][1] = clear_value[1];
            tile->data.color[i][j][2] = clear_value[2];
            tile->data.color[i][j][3] = clear_value[3];
         }
      }
   }
}


/**
 * Set a tile to a solid value/color.
 */
static void
clear_tile(struct softpipe_cached_tile *tile,
           enum pipe_format format,
           uint clear_value)
{
   uint i, j;

   switch (pf_get_size(format)) {
   case 1:
      memset(tile->data.any, clear_value, TILE_SIZE * TILE_SIZE);
      break;
   case 2:
      if (clear_value == 0) {
         memset(tile->data.any, 0, 2 * TILE_SIZE * TILE_SIZE);
      }
      else {
         for (i = 0; i < TILE_SIZE; i++) {
            for (j = 0; j < TILE_SIZE; j++) {
               tile->data.depth16[i][j] = (ushort) clear_value;
            }
         }
      }
      break;
   case 4:
      if (clear_value == 0) {
         memset(tile->data.any, 0, 4 * TILE_SIZE * TILE_SIZE);
      }
      else {
         for (i = 0; i < TILE_SIZE; i++) {
            for (j = 0; j < TILE_SIZE; j++) {
               tile->data.color32[i][j] = clear_value;
            }
         }
      }
      break;
   default:
      assert(0);
   }
}


/**
 * Actually clear the tiles which were flagged as being in a clear state.
 */
static void
sp_tile_cache_flush_clear(struct softpipe_tile_cache *tc)
{
   struct pipe_transfer *pt = tc->transfer;
   const uint w = tc->transfer->width;
   const uint h = tc->transfer->height;
   uint x, y;
   uint numCleared = 0;

   /* clear the scratch tile to the clear value */
   clear_tile(&tc->tile, pt->format, tc->clear_val);

   /* push the tile to all positions marked as clear */
   for (y = 0; y < h; y += TILE_SIZE) {
      for (x = 0; x < w; x += TILE_SIZE) {
         union tile_address addr = tile_address(x, y);

         if (is_clear_flag_set(tc->clear_flags, addr)) {
            pipe_put_tile_raw(pt,
                              x, y, TILE_SIZE, TILE_SIZE,
                              tc->tile.data.color32, 0/*STRIDE*/);

            /* do this? */
            clear_clear_flag(tc->clear_flags, addr);

            numCleared++;
         }
      }
   }
#if 0
   debug_printf("num cleared: %u\n", numCleared);
#endif
}


/**
 * Flush the tile cache: write all dirty tiles back to the transfer.
 * any tiles "flagged" as cleared will be "really" cleared.
 */
void
sp_flush_tile_cache(struct softpipe_tile_cache *tc)
{
   struct pipe_transfer *pt = tc->transfer;
   int inuse = 0, pos;

   if (pt) {
      /* caching a drawing transfer */
      for (pos = 0; pos < NUM_ENTRIES; pos++) {
         struct softpipe_cached_tile *tile = tc->entries + pos;
         if (!tile->addr.bits.invalid) {
            if (tc->depth_stencil) {
               pipe_put_tile_raw(pt,
                                 tile->addr.bits.x * TILE_SIZE, 
                                 tile->addr.bits.y * TILE_SIZE, 
                                 TILE_SIZE, TILE_SIZE,
                                 tile->data.depth32, 0/*STRIDE*/);
            }
            else {
               pipe_put_tile_rgba(pt,
                                  tile->addr.bits.x * TILE_SIZE, 
                                  tile->addr.bits.y * TILE_SIZE, 
                                  TILE_SIZE, TILE_SIZE,
                                  (float *) tile->data.color);
            }
            tile->addr.bits.invalid = 1;  /* mark as empty */
            inuse++;
         }
      }

#if TILE_CLEAR_OPTIMIZATION
      sp_tile_cache_flush_clear(tc);
#endif
   }

#if 0
   debug_printf("flushed tiles in use: %d\n", inuse);
#endif
}


/**
 * Get a tile from the cache.
 * \param x, y  position of tile, in pixels
 */
struct softpipe_cached_tile *
sp_find_cached_tile(struct softpipe_tile_cache *tc, 
                    union tile_address addr )
{
   struct pipe_transfer *pt = tc->transfer;
   
   /* cache pos/entry: */
   const int pos = CACHE_POS(addr.bits.x,
                             addr.bits.y);
   struct softpipe_cached_tile *tile = tc->entries + pos;

   if (addr.value != tile->addr.value) {

      if (tile->addr.bits.invalid == 0) {
         /* put dirty tile back in framebuffer */
         if (tc->depth_stencil) {
            pipe_put_tile_raw(pt,
                              tile->addr.bits.x * TILE_SIZE,
                              tile->addr.bits.y * TILE_SIZE,
                              TILE_SIZE, TILE_SIZE,
                              tile->data.depth32, 0/*STRIDE*/);
         }
         else {
            pipe_put_tile_rgba(pt,
                               tile->addr.bits.x * TILE_SIZE,
                               tile->addr.bits.y * TILE_SIZE,
                               TILE_SIZE, TILE_SIZE,
                               (float *) tile->data.color);
         }
      }

      tile->addr = addr;

      if (is_clear_flag_set(tc->clear_flags, addr)) {
         /* don't get tile from framebuffer, just clear it */
         if (tc->depth_stencil) {
            clear_tile(tile, pt->format, tc->clear_val);
         }
         else {
            clear_tile_rgba(tile, pt->format, tc->clear_color);
         }
         clear_clear_flag(tc->clear_flags, addr);
      }
      else {
         /* get new tile data from transfer */
         if (tc->depth_stencil) {
            pipe_get_tile_raw(pt,
                              tile->addr.bits.x * TILE_SIZE, 
                              tile->addr.bits.y * TILE_SIZE, 
                              TILE_SIZE, TILE_SIZE,
                              tile->data.depth32, 0/*STRIDE*/);
         }
         else {
            pipe_get_tile_rgba(pt,
                               tile->addr.bits.x * TILE_SIZE, 
                               tile->addr.bits.y * TILE_SIZE,
                               TILE_SIZE, TILE_SIZE,
                               (float *) tile->data.color);
         }
      }
   }

   tc->last_tile = tile;
   return tile;
}





/**
 * When a whole surface is being cleared to a value we can avoid
 * fetching tiles above.
 * Save the color and set a 'clearflag' for each tile of the screen.
 */
void
sp_tile_cache_clear(struct softpipe_tile_cache *tc, const float *rgba,
                    uint clearValue)
{
   uint pos;

   tc->clear_color[0] = rgba[0];
   tc->clear_color[1] = rgba[1];
   tc->clear_color[2] = rgba[2];
   tc->clear_color[3] = rgba[3];

   tc->clear_val = clearValue;

#if TILE_CLEAR_OPTIMIZATION
   /* set flags to indicate all the tiles are cleared */
   memset(tc->clear_flags, 255, sizeof(tc->clear_flags));
#else
   /* disable the optimization */
   memset(tc->clear_flags, 0, sizeof(tc->clear_flags));
#endif

   for (pos = 0; pos < NUM_ENTRIES; pos++) {
      struct softpipe_cached_tile *tile = tc->entries + pos;
      tile->addr.bits.invalid = 1;
   }
}<|MERGE_RESOLUTION|>--- conflicted
+++ resolved
@@ -95,15 +95,12 @@
       for (pos = 0; pos < NUM_ENTRIES; pos++) {
          tc->entries[pos].addr.bits.invalid = 1;
       }
-<<<<<<< HEAD
       tc->last_tile = &tc->entries[0]; /* any tile */
-=======
 
 #if TILE_CLEAR_OPTIMIZATION
       /* set flags to indicate all the tiles are cleared */
       memset(tc->clear_flags, 255, sizeof(tc->clear_flags));
 #endif
->>>>>>> 69a3043f
    }
    return tc;
 }
