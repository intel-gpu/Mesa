--- conflicted
+++ resolved
@@ -80,11 +80,7 @@
  */
 struct fenced_buffer
 {
-<<<<<<< HEAD
-   /* 
-=======
    /*
->>>>>>> 5b64d943
     * Immutable members.
     */
 
@@ -130,13 +126,8 @@
 /**
  * Add the buffer to the fenced list.
  * 
-<<<<<<< HEAD
- * fenced_buffer_list::mutex and fenced_buffer::mutex must be held, in this 
- * order before calling this function.
-=======
  * fenced_buffer_list::mutex and fenced_buffer::mutex must be held, in this
  * order, before calling this function.
->>>>>>> 5b64d943
  * 
  * Reference count should be incremented before calling this function.
  */
@@ -200,11 +191,7 @@
  * Wait for the fence to expire, and remove it from the fenced list.
  * 
  * fenced_buffer::mutex must be held. fenced_buffer_list::mutex must not be 
-<<<<<<< HEAD
- * held -- it will
-=======
  * held -- it will be acquired internally.
->>>>>>> 5b64d943
  */
 static INLINE enum pipe_error
 fenced_buffer_finish_locked(struct fenced_buffer_list *fenced_list,
@@ -220,14 +207,10 @@
    assert(pipe_is_referenced(&fenced_buf->base.base.reference));
    assert(fenced_buf->fence);
 
-<<<<<<< HEAD
-   /* Acquire the global lock */
-=======
    /*
     * Acquire the global lock. Must release buffer mutex first to preserve
     * lock order.
     */
->>>>>>> 5b64d943
    pipe_mutex_unlock(fenced_buf->mutex);
    pipe_mutex_lock(fenced_list->mutex);
    pipe_mutex_lock(fenced_buf->mutex);
@@ -237,11 +220,7 @@
          /* Remove from the fenced list */
          /* TODO: remove consequents */
          fenced_buffer_remove_locked(fenced_list, fenced_buf);
-<<<<<<< HEAD
-         
-=======
-
->>>>>>> 5b64d943
+
          p_atomic_dec(&fenced_buf->base.base.reference.count);
          assert(pipe_is_referenced(&fenced_buf->base.base.reference));
 
@@ -262,11 +241,7 @@
  */
 static void
 fenced_buffer_list_check_free_locked(struct fenced_buffer_list *fenced_list, 
-<<<<<<< HEAD
-                               int wait)
-=======
                                      int wait)
->>>>>>> 5b64d943
 {
    struct pb_fence_ops *ops = fenced_list->ops;
    struct list_head *curr, *next;
@@ -300,13 +275,8 @@
       fenced_buffer_remove_locked(fenced_list, fenced_buf);
       pipe_mutex_unlock(fenced_buf->mutex);
 
-<<<<<<< HEAD
       pb_buf = &fenced_buf->base;
       pb_reference(&pb_buf, NULL);
-      
-=======
-      pb_reference((struct pb_buffer **)&fenced_buf, NULL);
->>>>>>> 5b64d943
 
       curr = next; 
       next = curr->next;
@@ -361,11 +331,7 @@
       if((flags & PIPE_BUFFER_USAGE_DONTBLOCK) &&
           ops->fence_signalled(ops, fenced_buf->fence, 0) == 0) {
          /* Don't wait for the GPU to finish writing */
-<<<<<<< HEAD
-         goto finish;
-=======
          goto done;
->>>>>>> 5b64d943
       }
 
       /* Wait for the GPU to finish writing */
@@ -386,11 +352,7 @@
       fenced_buf->flags |= flags & PIPE_BUFFER_USAGE_CPU_READ_WRITE;
    }
 
-<<<<<<< HEAD
-finish:
-=======
 done:
->>>>>>> 5b64d943
    pipe_mutex_unlock(fenced_buf->mutex);
    
    return map;
@@ -431,11 +393,7 @@
       fenced_buf->vl = NULL;
       fenced_buf->validation_flags = 0;
       ret = PIPE_OK;
-<<<<<<< HEAD
-      goto finish;
-=======
       goto done;
->>>>>>> 5b64d943
    }
    
    assert(flags & PIPE_BUFFER_USAGE_GPU_READ_WRITE);
@@ -445,11 +403,7 @@
    /* Buffer cannot be validated in two different lists */ 
    if(fenced_buf->vl && fenced_buf->vl != vl) {
       ret = PIPE_ERROR_RETRY;
-<<<<<<< HEAD
-      goto finish;
-=======
       goto done;
->>>>>>> 5b64d943
    }
    
 #if 0
@@ -457,11 +411,7 @@
    if(fenced_buf->flags & PIPE_BUFFER_USAGE_CPU_READ_WRITE) {
       /* TODO: wait for the thread that mapped the buffer to unmap it */
       ret = PIPE_ERROR_RETRY;
-<<<<<<< HEAD
-      goto finish;
-=======
       goto done;
->>>>>>> 5b64d943
    }
    /* Final sanity checking */
    assert(!(fenced_buf->flags & PIPE_BUFFER_USAGE_CPU_READ_WRITE));
@@ -472,29 +422,17 @@
       (fenced_buf->validation_flags & flags) == flags) {
       /* Nothing to do -- buffer already validated */
       ret = PIPE_OK;
-<<<<<<< HEAD
-      goto finish;
-=======
       goto done;
->>>>>>> 5b64d943
    }
    
    ret = pb_validate(fenced_buf->buffer, vl, flags);
    if (ret != PIPE_OK)
-<<<<<<< HEAD
-      goto finish;
-=======
       goto done;
->>>>>>> 5b64d943
    
    fenced_buf->vl = vl;
    fenced_buf->validation_flags |= flags;
    
-<<<<<<< HEAD
-finish:
-=======
 done:
->>>>>>> 5b64d943
    pipe_mutex_unlock(fenced_buf->mutex);
 
    return ret;
