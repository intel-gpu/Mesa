--- conflicted
+++ resolved
@@ -938,10 +938,7 @@
    assert(impl->num_params == impl->function->num_params);
    for (unsigned i = 0; i < impl->num_params; i++) {
       assert(impl->params[i]->type == impl->function->params[i].type);
-<<<<<<< HEAD
-=======
       assert(impl->params[i]->data.mode == nir_var_param);
->>>>>>> e103b52a
       assert(impl->params[i]->data.location == i);
       validate_var_decl(impl->params[i], false, state);
    }
@@ -950,10 +947,7 @@
       assert(impl->return_var == NULL);
    } else {
       assert(impl->return_var->type == impl->function->return_type);
-<<<<<<< HEAD
-=======
       assert(impl->return_var->data.mode == nir_var_param);
->>>>>>> e103b52a
       assert(impl->return_var->data.location == -1);
       validate_var_decl(impl->return_var, false, state);
    }
