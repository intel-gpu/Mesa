/**************************************************************************
 * 
 * Copyright 2003 Tungsten Graphics, Inc., Cedar Park, Texas.
 * All Rights Reserved.
 * 
 * Permission is hereby granted, free of charge, to any person obtaining a
 * copy of this software and associated documentation files (the
 * "Software"), to deal in the Software without restriction, including
 * without limitation the rights to use, copy, modify, merge, publish,
 * distribute, sub license, and/or sell copies of the Software, and to
 * permit persons to whom the Software is furnished to do so, subject to
 * the following conditions:
 * 
 * The above copyright notice and this permission notice (including the
 * next paragraph) shall be included in all copies or substantial portions
 * of the Software.
 * 
 * THE SOFTWARE IS PROVIDED "AS IS", WITHOUT WARRANTY OF ANY KIND, EXPRESS
 * OR IMPLIED, INCLUDING BUT NOT LIMITED TO THE WARRANTIES OF
 * MERCHANTABILITY, FITNESS FOR A PARTICULAR PURPOSE AND NON-INFRINGEMENT.
 * IN NO EVENT SHALL TUNGSTEN GRAPHICS AND/OR ITS SUPPLIERS BE LIABLE FOR
 * ANY CLAIM, DAMAGES OR OTHER LIABILITY, WHETHER IN AN ACTION OF CONTRACT,
 * TORT OR OTHERWISE, ARISING FROM, OUT OF OR IN CONNECTION WITH THE
 * SOFTWARE OR THE USE OR OTHER DEALINGS IN THE SOFTWARE.
 * 
 **************************************************************************/


#include "main/imports.h"
#include "main/buffers.h"
#include "main/context.h"
#include "main/framebuffer.h"
#include "main/matrix.h"
#include "main/renderbuffer.h"
#include "main/scissor.h"
#include "main/viewport.h"
#include "st_context.h"
#include "st_cb_fbo.h"
#include "st_public.h"
#include "pipe/p_defines.h"
#include "pipe/p_context.h"


struct st_framebuffer *
st_create_framebuffer( const __GLcontextModes *visual,
                       enum pipe_format colorFormat,
                       enum pipe_format depthFormat,
                       enum pipe_format stencilFormat,
                       uint width, uint height,
                       void *private)
{
   struct st_framebuffer *stfb = ST_CALLOC_STRUCT(st_framebuffer);
   if (stfb) {
      int samples = st_get_msaa();

      if (visual->sampleBuffers)
         samples = visual->samples;

      _mesa_initialize_framebuffer(&stfb->Base, visual);

      if (visual->doubleBufferMode) {
         struct gl_renderbuffer *rb
<<<<<<< HEAD
            = st_new_renderbuffer_fb(colorFormat, samples);
         _mesa_add_renderbuffer(&stfb->Base, BUFFER_BACK_LEFT, rb);
=======
            = st_new_renderbuffer_fb(colorFormat, samples, FALSE);
         _mesa_add_renderbuffer(&stfb->Base, BUFFER_FRONT_LEFT, rb);
>>>>>>> cc09724a
      }
      else {
         /* Only allocate front buffer right now if we're single buffered.
          * If double-buffered, allocate front buffer on demand later.
          * See check_create_front_buffers().
          */
         struct gl_renderbuffer *rb
<<<<<<< HEAD
            = st_new_renderbuffer_fb(colorFormat, samples);
         _mesa_add_renderbuffer(&stfb->Base, BUFFER_FRONT_LEFT, rb);
=======
            = st_new_renderbuffer_fb(colorFormat, samples, FALSE);
         _mesa_add_renderbuffer(&stfb->Base, BUFFER_BACK_LEFT, rb);
>>>>>>> cc09724a
      }

      if (depthFormat == stencilFormat && depthFormat != PIPE_FORMAT_NONE) {
         /* combined depth/stencil buffer */
         struct gl_renderbuffer *depthStencilRb
            = st_new_renderbuffer_fb(depthFormat, samples, FALSE);
         /* note: bind RB to two attachment points */
         _mesa_add_renderbuffer(&stfb->Base, BUFFER_DEPTH, depthStencilRb);
         _mesa_add_renderbuffer(&stfb->Base, BUFFER_STENCIL, depthStencilRb);
      }
      else {
         /* separate depth and/or stencil */

         if (visual->depthBits == 32) {
            /* 32-bit depth buffer */
            struct gl_renderbuffer *depthRb
               = st_new_renderbuffer_fb(depthFormat, samples, FALSE);
            _mesa_add_renderbuffer(&stfb->Base, BUFFER_DEPTH, depthRb);
         }
         else if (visual->depthBits == 24) {
            /* 24-bit depth buffer, ignore stencil bits */
            struct gl_renderbuffer *depthRb
               = st_new_renderbuffer_fb(depthFormat, samples, FALSE);
            _mesa_add_renderbuffer(&stfb->Base, BUFFER_DEPTH, depthRb);
         }
         else if (visual->depthBits > 0) {
            /* 16-bit depth buffer */
            struct gl_renderbuffer *depthRb
               = st_new_renderbuffer_fb(depthFormat, samples, FALSE);
            _mesa_add_renderbuffer(&stfb->Base, BUFFER_DEPTH, depthRb);
         }

         if (visual->stencilBits > 0) {
            /* 8-bit stencil */
            struct gl_renderbuffer *stencilRb
               = st_new_renderbuffer_fb(stencilFormat, samples, FALSE);
            _mesa_add_renderbuffer(&stfb->Base, BUFFER_STENCIL, stencilRb);
         }
      }

      if (visual->accumRedBits > 0) {
         /* 16-bit/channel accum */
         /* TODO: query the pipe screen for accumulation buffer format support */
         struct gl_renderbuffer *accumRb
            = st_new_renderbuffer_fb(PIPE_FORMAT_R16G16B16A16_SNORM, 0, TRUE);
         _mesa_add_renderbuffer(&stfb->Base, BUFFER_ACCUM, accumRb);
      }

      stfb->Base.Initialized = GL_TRUE;
      stfb->InitWidth = width;
      stfb->InitHeight = height;
      stfb->Private = private;
   }
   return stfb;
}


void st_resize_framebuffer( struct st_framebuffer *stfb,
                            uint width, uint height )
{
   if (stfb->Base.Width != width || stfb->Base.Height != height) {
      GET_CURRENT_CONTEXT(ctx);
      if (ctx) {
         if (stfb->InitWidth == 0 && stfb->InitHeight == 0) {
            /* didn't have a valid size until now */
            stfb->InitWidth = width;
            stfb->InitHeight = height;
            if (ctx->Viewport.Width <= 1) {
               /* set context's initial viewport/scissor size */
               _mesa_set_viewport(ctx, 0, 0, width, height);
               _mesa_set_scissor(ctx, 0, 0, width, height);
            }
         }

         _mesa_resize_framebuffer(ctx, &stfb->Base, width, height);

         assert(stfb->Base.Width == width);
         assert(stfb->Base.Height == height);
      }
   }
}


void st_unreference_framebuffer( struct st_framebuffer *stfb )
{
   _mesa_reference_framebuffer((struct gl_framebuffer **) &stfb, NULL);
}



/**
 * Set/replace a framebuffer surface.
 * The user of the state tracker can use this instead of
 * st_resize_framebuffer() to provide new surfaces when a window is resized.
 */
void
st_set_framebuffer_surface(struct st_framebuffer *stfb,
                           uint surfIndex, struct pipe_surface *surf)
{
   GET_CURRENT_CONTEXT(ctx);
   static const GLuint invalid_size = 9999999;
   struct st_renderbuffer *strb;
   GLuint width, height, i;

   assert(surfIndex < BUFFER_COUNT);

   strb = st_renderbuffer(stfb->Base.Attachment[surfIndex].Renderbuffer);

   /* fail */
   if (!strb) return;

   /* replace the renderbuffer's surface/texture pointers */
   pipe_surface_reference( &strb->surface, surf );
   pipe_texture_reference( &strb->texture, surf->texture );

   if (ctx) {
      /* If ctx isn't set, we've likely not made current yet.
       * But when we do, we need to start setting this dirty bit
       * to ensure the renderbuffer attachements are up-to-date
       * via update_framebuffer.
       */
      ctx->st->dirty.st |= ST_NEW_FRAMEBUFFER;
   }

   /* update renderbuffer's width/height */
   strb->Base.Width = surf->width;
   strb->Base.Height = surf->height;

   /* Try to update the framebuffer's width/height from the renderbuffer
    * sizes.  Before we start drawing, all the rbs _should_ be the same size.
    */
   width = height = invalid_size;
   for (i = 0; i < BUFFER_COUNT; i++) {
      if (stfb->Base.Attachment[i].Renderbuffer) {
         if (width == invalid_size) {
            width = stfb->Base.Attachment[i].Renderbuffer->Width;
            height = stfb->Base.Attachment[i].Renderbuffer->Height;
         }
         else if (width != stfb->Base.Attachment[i].Renderbuffer->Width ||
                  height != stfb->Base.Attachment[i].Renderbuffer->Height) {
            /* inconsistant renderbuffer sizes, bail out */
            return;
         }
      }
   }

   if (width != invalid_size) {
      /* OK, the renderbuffers are of a consistant size, so update the
       * parent framebuffer's size.
       */
      stfb->Base.Width = width;
      stfb->Base.Height = height;
   }
}



/**
 * Return the pipe_surface for the given renderbuffer.
 */
int
st_get_framebuffer_surface(struct st_framebuffer *stfb, uint surfIndex, struct pipe_surface **surface)
{
   struct st_renderbuffer *strb;

   assert(surfIndex <= ST_SURFACE_DEPTH);

   /* sanity checks, ST tokens should match Mesa tokens */
   assert(ST_SURFACE_FRONT_LEFT == BUFFER_FRONT_LEFT);
   assert(ST_SURFACE_BACK_RIGHT == BUFFER_BACK_RIGHT);

   strb = st_renderbuffer(stfb->Base.Attachment[surfIndex].Renderbuffer);
   if (strb) {
      *surface = strb->surface;
      return GL_TRUE;
   }

   *surface = NULL;
   return GL_FALSE;
}

int
st_get_framebuffer_texture(struct st_framebuffer *stfb, uint surfIndex, struct pipe_texture **texture)
{
   struct st_renderbuffer *strb;

   assert(surfIndex <= ST_SURFACE_DEPTH);

   /* sanity checks, ST tokens should match Mesa tokens */
   assert(ST_SURFACE_FRONT_LEFT == BUFFER_FRONT_LEFT);
   assert(ST_SURFACE_BACK_RIGHT == BUFFER_BACK_RIGHT);

   strb = st_renderbuffer(stfb->Base.Attachment[surfIndex].Renderbuffer);
   if (strb) {
      *texture = strb->texture;
      return GL_TRUE;
   }

   *texture = NULL;
   return GL_FALSE;
}

/**
 * This function is to be called prior to SwapBuffers on the given
 * framebuffer.  It checks if the current context is bound to the framebuffer
 * and flushes rendering if needed.
 */
void
st_notify_swapbuffers(struct st_framebuffer *stfb)
{
   GET_CURRENT_CONTEXT(ctx);

   if (ctx && ctx->DrawBuffer == &stfb->Base) {
      st_flush( ctx->st, 
		PIPE_FLUSH_RENDER_CACHE | 
		PIPE_FLUSH_SWAPBUFFERS |
		PIPE_FLUSH_FRAME,
                NULL );
      ctx->st->frontbuffer_status = FRONT_STATUS_COPY_OF_BACK;
   }
}


/**
 * Swap the front/back color buffers.  Exchange the front/back pointers
 * and update some derived state.
 * No need to call st_notify_swapbuffers() first.
 *
 * For a single-buffered framebuffer, no swap occurs, but we still return
 * the pointer(s) to the front color buffer(s).
 *
 * \param front_left  returns pointer to front-left renderbuffer after swap
 * \param front_right  returns pointer to front-right renderbuffer after swap
 */
void
st_swapbuffers(struct st_framebuffer *stfb,
               struct pipe_surface **front_left,
               struct pipe_surface **front_right)
{
   struct gl_framebuffer *fb = &stfb->Base;

   GET_CURRENT_CONTEXT(ctx);

   if (ctx && ctx->DrawBuffer == &stfb->Base) {
      st_flush( ctx->st, 
		PIPE_FLUSH_RENDER_CACHE | 
		PIPE_FLUSH_SWAPBUFFERS |
		PIPE_FLUSH_FRAME,
                NULL );
   }

   if (!fb->Visual.doubleBufferMode) {
      /* single buffer mode - return pointers to front surfaces */
      if (front_left) {
         struct st_renderbuffer *strb =
            st_renderbuffer(fb->Attachment[BUFFER_FRONT_LEFT].Renderbuffer);
         *front_left = strb->surface;
      }
      if (front_right) {
         struct st_renderbuffer *strb =
            st_renderbuffer(fb->Attachment[BUFFER_FRONT_RIGHT].Renderbuffer);
         *front_right = strb ? strb->surface : NULL;
      }
      return;
   }

   /* swap left buffers */
   if (fb->Attachment[BUFFER_FRONT_LEFT].Renderbuffer &&
       fb->Attachment[BUFFER_BACK_LEFT].Renderbuffer) {
      struct gl_renderbuffer *rbTemp;
      rbTemp = fb->Attachment[BUFFER_FRONT_LEFT].Renderbuffer;
      fb->Attachment[BUFFER_FRONT_LEFT].Renderbuffer =
         fb->Attachment[BUFFER_BACK_LEFT].Renderbuffer;
      fb->Attachment[BUFFER_BACK_LEFT].Renderbuffer = rbTemp;
      if (front_left) {
         struct st_renderbuffer *strb =
            st_renderbuffer(fb->Attachment[BUFFER_FRONT_LEFT].Renderbuffer);
         *front_left = strb->surface;
      }
      /* mark back buffer contents as undefined */
      {
         struct st_renderbuffer *back =
            st_renderbuffer(fb->Attachment[BUFFER_BACK_LEFT].Renderbuffer);
         back->defined = GL_FALSE;
      }
   }
   else {
      /* no front buffer, display the back buffer */
      if (front_left) {
         struct st_renderbuffer *strb =
            st_renderbuffer(fb->Attachment[BUFFER_BACK_LEFT].Renderbuffer);
         *front_left = strb->surface;
      }
   }

   /* swap right buffers (for stereo) */
   if (fb->Attachment[BUFFER_FRONT_RIGHT].Renderbuffer &&
       fb->Attachment[BUFFER_BACK_RIGHT].Renderbuffer) {
      struct gl_renderbuffer *rbTemp;
      rbTemp = fb->Attachment[BUFFER_FRONT_RIGHT].Renderbuffer;
      fb->Attachment[BUFFER_FRONT_RIGHT].Renderbuffer =
         fb->Attachment[BUFFER_BACK_RIGHT].Renderbuffer;
      fb->Attachment[BUFFER_BACK_RIGHT].Renderbuffer = rbTemp;
      if (front_right) {
         struct st_renderbuffer *strb =
            st_renderbuffer(fb->Attachment[BUFFER_FRONT_RIGHT].Renderbuffer);
         *front_right = strb->surface;
      }
      /* mark back buffer contents as undefined */
      {
         struct st_renderbuffer *back =
            st_renderbuffer(fb->Attachment[BUFFER_BACK_RIGHT].Renderbuffer);
         back->defined = GL_FALSE;
      }
   }
   else {
      /* no front right buffer, display back right buffer (if exists) */
      if (front_right) {
         struct st_renderbuffer *strb =
            st_renderbuffer(fb->Attachment[BUFFER_BACK_RIGHT].Renderbuffer);
         *front_right = strb ? strb->surface : NULL;
      }
   }

   /* Update the _ColorDrawBuffers[] array and _ColorReadBuffer pointer */
   _mesa_update_framebuffer(ctx);

   /* Make sure we draw into the new back surface */
   st_invalidate_state(ctx, _NEW_BUFFERS);
}


void *st_framebuffer_private( struct st_framebuffer *stfb )
{
   return stfb->Private;
}

void st_get_framebuffer_dimensions( struct st_framebuffer *stfb,
				    uint *width,
				    uint *height)
{
   *width = stfb->Base.Width;
   *height = stfb->Base.Height;
}<|MERGE_RESOLUTION|>--- conflicted
+++ resolved
@@ -60,13 +60,8 @@
 
       if (visual->doubleBufferMode) {
          struct gl_renderbuffer *rb
-<<<<<<< HEAD
-            = st_new_renderbuffer_fb(colorFormat, samples);
+            = st_new_renderbuffer_fb(colorFormat, samples, FALSE);
          _mesa_add_renderbuffer(&stfb->Base, BUFFER_BACK_LEFT, rb);
-=======
-            = st_new_renderbuffer_fb(colorFormat, samples, FALSE);
-         _mesa_add_renderbuffer(&stfb->Base, BUFFER_FRONT_LEFT, rb);
->>>>>>> cc09724a
       }
       else {
          /* Only allocate front buffer right now if we're single buffered.
@@ -74,13 +69,8 @@
           * See check_create_front_buffers().
           */
          struct gl_renderbuffer *rb
-<<<<<<< HEAD
-            = st_new_renderbuffer_fb(colorFormat, samples);
+            = st_new_renderbuffer_fb(colorFormat, samples, FALSE);
          _mesa_add_renderbuffer(&stfb->Base, BUFFER_FRONT_LEFT, rb);
-=======
-            = st_new_renderbuffer_fb(colorFormat, samples, FALSE);
-         _mesa_add_renderbuffer(&stfb->Base, BUFFER_BACK_LEFT, rb);
->>>>>>> cc09724a
       }
 
       if (depthFormat == stencilFormat && depthFormat != PIPE_FORMAT_NONE) {
