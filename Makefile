# Top-level Mesa makefile

TOP = .

SUBDIRS = src progs


default: $(TOP)/configs/current
	@for dir in $(SUBDIRS) ; do \
		if [ -d $$dir ] ; then \
			(cd $$dir && $(MAKE)) || exit 1 ; \
		fi \
	done

all: default


doxygen:
	cd doxygen && $(MAKE)

clean:
	-@touch $(TOP)/configs/current
	-@for dir in $(SUBDIRS) ; do \
		if [ -d $$dir ] ; then \
			(cd $$dir && $(MAKE) clean) ; \
		fi \
	done
	-@test -s $(TOP)/configs/current || rm -f $(TOP)/configs/current


realclean: clean
	-rm -rf lib*
	-rm -f $(TOP)/configs/current
	-rm -f $(TOP)/configs/autoconf
	-rm -rf autom4te.cache
	-find . '(' -name '*.o' -o -name '*.a' -o -name '*.so' -o \
	  -name depend -o -name depend.bak ')' -exec rm -f '{}' ';'


distclean: realclean


install:
	@for dir in $(SUBDIRS) ; do \
		if [ -d $$dir ] ; then \
			(cd $$dir && $(MAKE) install) || exit 1 ; \
		fi \
	done


.PHONY: default doxygen clean realclean distclean install linux-directfb-install

# If there's no current configuration file
$(TOP)/configs/current:
	@echo
	@echo
	@echo "Please choose a configuration from the following list:"
	@ls -1 $(TOP)/configs | grep -v "current\|default\|CVS\|autoconf.*"
	@echo
	@echo "Then type 'make <config>' (ex: 'make linux-x86')"
	@echo
	@echo "Or, run './configure' then 'make'"
	@echo "See './configure --help' for details"
	@echo
	@echo "(ignore the following error message)"
	@exit 1


# Rules to set/install a specific build configuration
aix \
aix-64 \
aix-64-static \
aix-gcc \
aix-static \
autoconf \
bluegene-osmesa \
bluegene-xlc-osmesa \
beos \
catamount-osmesa-pgi \
darwin \
darwin-fat-32bit \
darwin-fat-all \
darwin-static \
darwin-static-x86ppc \
freebsd \
freebsd-dri \
freebsd-dri-amd64 \
freebsd-dri-x86 \
hpux10 \
hpux10-gcc \
hpux10-static \
hpux11-32 \
hpux11-32-static \
hpux11-32-static-nothreads \
hpux11-64 \
hpux11-64-static \
hpux11-ia64 \
hpux11-ia64-static \
hpux9 \
hpux9-gcc \
irix6-64 \
irix6-64-static \
irix6-n32 \
irix6-n32-static \
irix6-o32 \
irix6-o32-static \
linux \
linux-i965 \
linux-alpha \
linux-alpha-static \
linux-cell \
linux-cell-debug \
linux-debug \
linux-directfb \
linux-dri \
linux-dri-debug \
linux-dri-x86 \
linux-dri-x86-64 \
linux-dri-ppc \
linux-dri-xcb \
linux-egl \
linux-indirect \
linux-fbdev \
linux-glide \
linux-ia64-icc \
linux-ia64-icc-static \
linux-icc \
linux-icc-static \
linux-llvm \
<<<<<<< HEAD
linux-llvm-debug \
=======
linux-opengl-es \
>>>>>>> 12eb32e3
linux-osmesa \
linux-osmesa-static \
linux-osmesa16 \
linux-osmesa16-static \
linux-osmesa32 \
linux-ppc \
linux-ppc-static \
linux-profile \
linux-solo \
linux-solo-x86 \
linux-solo-ia64 \
linux-sparc \
linux-sparc5 \
linux-static \
linux-ultrasparc \
linux-tcc \
linux-x86 \
linux-x86-debug \
linux-x86-32 \
linux-x86-64 \
linux-x86-64-debug \
linux-x86-64-profile \
linux-x86-64-static \
linux-x86-glide \
linux-x86-profile \
linux-x86-static \
netbsd \
openbsd \
osf1 \
osf1-static \
solaris-x86 \
solaris-x86-gcc \
solaris-x86-gcc-static \
sunos4 \
sunos4-gcc \
sunos4-static \
sunos5 \
sunos5-gcc \
sunos5-64-gcc \
sunos5-smp \
sunos5-v8 \
sunos5-v8-static \
sunos5-v9 \
sunos5-v9-static \
sunos5-v9-cc-g++ \
ultrix-gcc:
	@ if test -f configs/current || test -L configs/current ; then \
		echo "Please run 'make realclean' before changing configs" ; \
		exit 1 ; \
	fi
	(cd configs && rm -f current && ln -s $@ current)
	$(MAKE) default


# Rules for making release tarballs

VERSION=7.7
DIRECTORY = Mesa-$(VERSION)
LIB_NAME = MesaLib-$(VERSION)
DEMO_NAME = MesaDemos-$(VERSION)
GLUT_NAME = MesaGLUT-$(VERSION)

MAIN_FILES = \
	$(DIRECTORY)/Makefile*						\
	$(DIRECTORY)/configure						\
	$(DIRECTORY)/configure.ac					\
	$(DIRECTORY)/acinclude.m4					\
	$(DIRECTORY)/aclocal.m4						\
	$(DIRECTORY)/bin/config.guess					\
	$(DIRECTORY)/bin/config.sub					\
	$(DIRECTORY)/bin/install-sh					\
	$(DIRECTORY)/bin/mklib						\
	$(DIRECTORY)/bin/minstall					\
	$(DIRECTORY)/bin/version.mk					\
	$(DIRECTORY)/configs/[a-z]*					\
	$(DIRECTORY)/docs/*.html					\
	$(DIRECTORY)/docs/COPYING					\
	$(DIRECTORY)/docs/README.*					\
	$(DIRECTORY)/docs/RELNOTES*					\
	$(DIRECTORY)/docs/*.spec					\
	$(DIRECTORY)/include/GL/internal/glcore.h			\
	$(DIRECTORY)/include/GL/dmesa.h					\
	$(DIRECTORY)/include/GL/ggimesa.h				\
	$(DIRECTORY)/include/GL/gl.h					\
	$(DIRECTORY)/include/GL/glext.h					\
	$(DIRECTORY)/include/GL/gl_mangle.h				\
	$(DIRECTORY)/include/GL/glu.h					\
	$(DIRECTORY)/include/GL/glu_mangle.h				\
	$(DIRECTORY)/include/GL/glx.h					\
	$(DIRECTORY)/include/GL/glxext.h				\
	$(DIRECTORY)/include/GL/glx_mangle.h				\
	$(DIRECTORY)/include/GL/glfbdev.h				\
	$(DIRECTORY)/include/GL/mesa_wgl.h				\
	$(DIRECTORY)/include/GL/mglmesa.h				\
	$(DIRECTORY)/include/GL/osmesa.h				\
	$(DIRECTORY)/include/GL/svgamesa.h				\
	$(DIRECTORY)/include/GL/vms_x_fix.h				\
	$(DIRECTORY)/include/GL/wglext.h				\
	$(DIRECTORY)/include/GL/wmesa.h					\
	$(DIRECTORY)/src/glsl/Makefile					\
	$(DIRECTORY)/src/glsl/Makefile.template				\
	$(DIRECTORY)/src/glsl/*/Makefile				\
	$(DIRECTORY)/src/glsl/*/SConscript				\
	$(DIRECTORY)/src/glsl/*/*.[ch]					\
	$(DIRECTORY)/src/Makefile					\
	$(DIRECTORY)/src/mesa/Makefile*					\
	$(DIRECTORY)/src/mesa/sources.mak				\
	$(DIRECTORY)/src/mesa/descrip.mms				\
	$(DIRECTORY)/src/mesa/gl.pc.in					\
	$(DIRECTORY)/src/mesa/osmesa.pc.in				\
	$(DIRECTORY)/src/mesa/depend					\
	$(DIRECTORY)/src/mesa/main/*.[chS]				\
	$(DIRECTORY)/src/mesa/main/descrip.mms				\
	$(DIRECTORY)/src/mesa/glapi/*.[chS]				\
	$(DIRECTORY)/src/mesa/math/*.[ch]				\
	$(DIRECTORY)/src/mesa/math/descrip.mms				\
	$(DIRECTORY)/src/mesa/shader/*.[chly]				\
	$(DIRECTORY)/src/mesa/shader/Makefile				\
	$(DIRECTORY)/src/mesa/shader/descrip.mms			\
	$(DIRECTORY)/src/mesa/shader/slang/*.[ch]			\
	$(DIRECTORY)/src/mesa/shader/slang/descrip.mms			\
	$(DIRECTORY)/src/mesa/shader/slang/library/*.[ch]		\
	$(DIRECTORY)/src/mesa/shader/slang/library/*.gc			\
	$(DIRECTORY)/src/mesa/shader/slang/library/*.syn		\
	$(DIRECTORY)/src/mesa/shader/slang/library/Makefile		\
	$(DIRECTORY)/src/mesa/swrast/*.[ch]				\
	$(DIRECTORY)/src/mesa/swrast/descrip.mms			\
	$(DIRECTORY)/src/mesa/swrast_setup/*.[ch]			\
	$(DIRECTORY)/src/mesa/swrast_setup/descrip.mms			\
	$(DIRECTORY)/src/mesa/vbo/*.[chS]				\
	$(DIRECTORY)/src/mesa/vbo/descrip.mms				\
	$(DIRECTORY)/src/mesa/tnl/*.[chS]				\
	$(DIRECTORY)/src/mesa/tnl/descrip.mms				\
	$(DIRECTORY)/src/mesa/tnl_dd/*.[ch]				\
	$(DIRECTORY)/src/mesa/tnl_dd/imm/*.[ch]				\
	$(DIRECTORY)/src/mesa/tnl_dd/imm/NOTES.imm			\
	$(DIRECTORY)/src/mesa/drivers/Makefile				\
	$(DIRECTORY)/src/mesa/drivers/beos/*.cpp			\
	$(DIRECTORY)/src/mesa/drivers/beos/Makefile			\
	$(DIRECTORY)/src/mesa/drivers/common/*.[ch]			\
	$(DIRECTORY)/src/mesa/drivers/common/descrip.mms		\
	$(DIRECTORY)/src/mesa/drivers/directfb/*.[ch]			\
	$(DIRECTORY)/src/mesa/drivers/directfb/Makefile			\
	$(DIRECTORY)/src/mesa/drivers/dos/*.[chS]			\
	$(DIRECTORY)/src/mesa/drivers/fbdev/Makefile			\
	$(DIRECTORY)/src/mesa/drivers/fbdev/glfbdev.c			\
	$(DIRECTORY)/src/mesa/drivers/glide/*.[ch]			\
	$(DIRECTORY)/src/mesa/drivers/ggi/*.[ch]			\
	$(DIRECTORY)/src/mesa/drivers/ggi/ggimesa.conf.in		\
	$(DIRECTORY)/src/mesa/drivers/ggi/default/*.c			\
	$(DIRECTORY)/src/mesa/drivers/ggi/default/genkgi.conf.in	\
	$(DIRECTORY)/src/mesa/drivers/ggi/display/*.c			\
	$(DIRECTORY)/src/mesa/drivers/ggi/display/fbdev.conf.in		\
	$(DIRECTORY)/src/mesa/drivers/ggi/include/ggi/mesa/*.h		\
	$(DIRECTORY)/src/mesa/drivers/osmesa/Makefile			\
	$(DIRECTORY)/src/mesa/drivers/osmesa/Makefile.win		\
	$(DIRECTORY)/src/mesa/drivers/osmesa/descrip.mms		\
	$(DIRECTORY)/src/mesa/drivers/osmesa/osmesa.def			\
	$(DIRECTORY)/src/mesa/drivers/osmesa/*.[ch]			\
	$(DIRECTORY)/src/mesa/drivers/svga/*.[ch]			\
	$(DIRECTORY)/src/mesa/drivers/windows/*/*.[ch]			\
	$(DIRECTORY)/src/mesa/drivers/windows/*/*.def			\
	$(DIRECTORY)/src/mesa/drivers/x11/Makefile			\
	$(DIRECTORY)/src/mesa/drivers/x11/descrip.mms			\
	$(DIRECTORY)/src/mesa/drivers/x11/*.[ch]			\
	$(DIRECTORY)/src/mesa/drivers/glslcompiler/Makefile		\
	$(DIRECTORY)/src/mesa/drivers/glslcompiler/glslcompiler.c	\
	$(DIRECTORY)/src/mesa/ppc/*.[ch]				\
	$(DIRECTORY)/src/mesa/sparc/*.[chS]				\
	$(DIRECTORY)/src/mesa/x86/Makefile				\
	$(DIRECTORY)/src/mesa/x86/*.[ch]				\
	$(DIRECTORY)/src/mesa/x86/*.S					\
	$(DIRECTORY)/src/mesa/x86/rtasm/*.[ch]				\
	$(DIRECTORY)/src/mesa/x86-64/*.[chS]				\
	$(DIRECTORY)/src/mesa/x86-64/Makefile				\
	$(DIRECTORY)/progs/Makefile					\
	$(DIRECTORY)/progs/util/README					\
	$(DIRECTORY)/progs/util/*.[ch]					\
	$(DIRECTORY)/progs/util/sampleMakefile				\
	$(DIRECTORY)/windows/VC8/

ES_FILES = \
	$(DIRECTORY)/include/GLES/*.h					\
	$(DIRECTORY)/include/GLES2/*.h					\
	$(DIRECTORY)/src/mesa/glapi/*.xml				\
	$(DIRECTORY)/src/mesa/glapi/*.py				\
	$(DIRECTORY)/src/mesa/glapi/*.dtd				\
	$(DIRECTORY)/src/mesa/es/glapi/Makefile				\
	$(DIRECTORY)/src/mesa/es/glapi/*.xml				\
	$(DIRECTORY)/src/mesa/es/glapi/*.py				\
	$(DIRECTORY)/src/mesa/es/state_tracker/*.[ch]			\
	$(DIRECTORY)/src/mesa/es/main/*.[ch]				\
	$(DIRECTORY)/src/mesa/es/main/*.xml				\
	$(DIRECTORY)/src/mesa/es/main/*.py				\
	$(DIRECTORY)/src/mesa/es/main/*.dtd				\
	$(DIRECTORY)/src/mesa/es/Makefile				\
	$(DIRECTORY)/src/mesa/es/sources.mak				\

EGL_FILES = \
	$(DIRECTORY)/include/EGL/*.h					\
	$(DIRECTORY)/src/egl/Makefile					\
	$(DIRECTORY)/src/egl/*/Makefile					\
	$(DIRECTORY)/src/egl/*/*.[ch]					\
	$(DIRECTORY)/src/egl/*/*/Makefile				\
	$(DIRECTORY)/src/egl/*/*/*.[ch]					\

GALLIUM_FILES = \
	$(DIRECTORY)/src/mesa/state_tracker/*[ch]			\
	$(DIRECTORY)/src/gallium/Makefile				\
	$(DIRECTORY)/src/gallium/Makefile.template			\
	$(DIRECTORY)/src/gallium/SConscript				\
	$(DIRECTORY)/src/gallium/*/Makefile				\
	$(DIRECTORY)/src/gallium/*/SConscript				\
	$(DIRECTORY)/src/gallium/*/*/Makefile				\
	$(DIRECTORY)/src/gallium/*/*/Makefile.template			\
	$(DIRECTORY)/src/gallium/*/*/SConscript				\
	$(DIRECTORY)/src/gallium/*/*/*.[ch]				\
	$(DIRECTORY)/src/gallium/*/*/*.py				\
	$(DIRECTORY)/src/gallium/*/*/*.csv				\
	$(DIRECTORY)/src/gallium/*/*/*/Makefile				\
	$(DIRECTORY)/src/gallium/*/*/*/SConscript			\
	$(DIRECTORY)/src/gallium/*/*/*/*.[ch]				\
	$(DIRECTORY)/src/gallium/*/*/*/*.py				\
	$(DIRECTORY)/src/gallium/*/*/*/*/Makefile			\
	$(DIRECTORY)/src/gallium/*/*/*/*/*.[ch]				\


DRI_FILES = \
	$(DIRECTORY)/include/GL/internal/dri_interface.h		\
	$(DIRECTORY)/include/GL/internal/glcore.h			\
	$(DIRECTORY)/include/GL/internal/sarea.h			\
	$(DIRECTORY)/src/glx/Makefile					\
	$(DIRECTORY)/src/glx/x11/Makefile				\
	$(DIRECTORY)/src/glx/x11/*.[ch]					\
	$(DIRECTORY)/src/mesa/drivers/dri/Makefile			\
	$(DIRECTORY)/src/mesa/drivers/dri/Makefile.template		\
	$(DIRECTORY)/src/mesa/drivers/dri/dri.pc.in			\
	$(DIRECTORY)/src/mesa/drivers/dri/common/xmlpool/*.[ch]		\
	$(DIRECTORY)/src/mesa/drivers/dri/common/xmlpool/*.po		\
	$(DIRECTORY)/src/mesa/drivers/dri/*/*.[chS]			\
	$(DIRECTORY)/src/mesa/drivers/dri/*/*/*.[chS]			\
	$(DIRECTORY)/src/mesa/drivers/dri/*/Makefile			\
	$(DIRECTORY)/src/mesa/drivers/dri/*/*/Makefile			\
	$(DIRECTORY)/src/mesa/drivers/dri/*/Doxyfile			\
	$(DIRECTORY)/src/mesa/drivers/dri/*/server/*.[ch]

SGI_GLU_FILES = \
	$(DIRECTORY)/src/glu/Makefile					\
	$(DIRECTORY)/src/glu/glu.pc.in					\
	$(DIRECTORY)/src/glu/sgi/Makefile				\
	$(DIRECTORY)/src/glu/sgi/Makefile.mgw				\
	$(DIRECTORY)/src/glu/sgi/Makefile.win				\
	$(DIRECTORY)/src/glu/sgi/glu.def				\
	$(DIRECTORY)/src/glu/sgi/dummy.cc				\
	$(DIRECTORY)/src/glu/sgi/glu.exports				\
	$(DIRECTORY)/src/glu/sgi/glu.exports.darwin			\
	$(DIRECTORY)/src/glu/sgi/mesaglu.opt				\
	$(DIRECTORY)/src/glu/sgi/include/gluos.h			\
	$(DIRECTORY)/src/glu/sgi/libnurbs/interface/*.h			\
	$(DIRECTORY)/src/glu/sgi/libnurbs/interface/*.cc		\
	$(DIRECTORY)/src/glu/sgi/libnurbs/internals/*.h			\
	$(DIRECTORY)/src/glu/sgi/libnurbs/internals/*.cc		\
	$(DIRECTORY)/src/glu/sgi/libnurbs/nurbtess/*.h			\
	$(DIRECTORY)/src/glu/sgi/libnurbs/nurbtess/*.cc			\
	$(DIRECTORY)/src/glu/sgi/libtess/README				\
	$(DIRECTORY)/src/glu/sgi/libtess/alg-outline			\
	$(DIRECTORY)/src/glu/sgi/libtess/*.[ch]				\
	$(DIRECTORY)/src/glu/sgi/libutil/*.[ch]

MESA_GLU_FILES = \
	$(DIRECTORY)/src/glu/mesa/README[12]		\
	$(DIRECTORY)/src/glu/mesa/Makefile*		\
	$(DIRECTORY)/src/glu/mesa/descrip.mms		\
	$(DIRECTORY)/src/glu/mesa/mms_depend		\
	$(DIRECTORY)/src/glu/mesa/*.def			\
	$(DIRECTORY)/src/glu/mesa/depend		\
	$(DIRECTORY)/src/glu/mesa/*.[ch]

GLW_FILES = \
	$(DIRECTORY)/src/glw/*.[ch]			\
	$(DIRECTORY)/src/glw/Makefile*			\
	$(DIRECTORY)/src/glw/README			\
	$(DIRECTORY)/src/glw/glw.pc.in			\
	$(DIRECTORY)/src/glw/depend

GLEW_FILES = \
	$(DIRECTORY)/include/GL/glew.h			\
	$(DIRECTORY)/include/GL/glxew.h			\
	$(DIRECTORY)/include/GL/wglew.h			\
	$(DIRECTORY)/src/glew/*.c			\
	$(DIRECTORY)/src/glew/Makefile			\
	$(DIRECTORY)/src/glew/SConscript		\
	$(DIRECTORY)/src/glew/LICENSE.txt

DEMO_FILES = \
	$(GLEW_FILES)					\
	$(DIRECTORY)/progs/beos/*.cpp			\
	$(DIRECTORY)/progs/beos/Makefile		\
	$(DIRECTORY)/progs/images/*.rgb			\
	$(DIRECTORY)/progs/images/*.rgba		\
	$(DIRECTORY)/progs/demos/Makefile*		\
	$(DIRECTORY)/progs/demos/descrip.mms		\
	$(DIRECTORY)/progs/demos/*.[ch]			\
	$(DIRECTORY)/progs/demos/*.cxx			\
	$(DIRECTORY)/progs/demos/*.dat			\
	$(DIRECTORY)/progs/demos/README			\
	$(DIRECTORY)/progs/fbdev/Makefile		\
	$(DIRECTORY)/progs/fbdev/glfbdevtest.c		\
	$(DIRECTORY)/progs/objviewer/*.[ch]		\
	$(DIRECTORY)/progs/objviewer/*.obj		\
	$(DIRECTORY)/progs/objviewer/*.mtl		\
	$(DIRECTORY)/progs/objviewer/*.rgb		\
	$(DIRECTORY)/progs/objviewer/Makefile		\
	$(DIRECTORY)/progs/objviewer/README.txt		\
	$(DIRECTORY)/progs/osdemos/Makefile		\
	$(DIRECTORY)/progs/osdemos/*.c			\
	$(DIRECTORY)/progs/xdemos/Makefile*		\
	$(DIRECTORY)/progs/xdemos/*.[chf]		\
	$(DIRECTORY)/progs/redbook/Makefile*		\
	$(DIRECTORY)/progs/redbook/README		\
	$(DIRECTORY)/progs/redbook/*.[ch]		\
	$(DIRECTORY)/progs/samples/Makefile*		\
	$(DIRECTORY)/progs/samples/README		\
	$(DIRECTORY)/progs/samples/*.c			\
	$(DIRECTORY)/progs/glsl/Makefile*		\
	$(DIRECTORY)/progs/glsl/*.c			\
	$(DIRECTORY)/progs/glsl/*.frag			\
	$(DIRECTORY)/progs/glsl/*.vert			\
	$(DIRECTORY)/progs/glsl/*.shtest		\
	$(DIRECTORY)/progs/windml/Makefile.ugl		\
	$(DIRECTORY)/progs/windml/*.c			\
	$(DIRECTORY)/progs/windml/*.bmp			\
	$(DIRECTORY)/progs/ggi/*.c

GLUT_FILES = \
	$(DIRECTORY)/include/GL/glut.h			\
	$(DIRECTORY)/include/GL/glutf90.h		\
	$(DIRECTORY)/src/glut/glx/Makefile*		\
	$(DIRECTORY)/src/glut/glx/depend		\
	$(DIRECTORY)/src/glut/glx/glut.pc.in		\
	$(DIRECTORY)/src/glut/glx/*def			\
	$(DIRECTORY)/src/glut/glx/*.[ch]		\
	$(DIRECTORY)/src/glut/beos/*.[ch]		\
	$(DIRECTORY)/src/glut/beos/*.cpp		\
	$(DIRECTORY)/src/glut/beos/Makefile		\
	$(DIRECTORY)/src/glut/dos/*.[ch]		\
	$(DIRECTORY)/src/glut/dos/PC_HW/*.[chS]		\
	$(DIRECTORY)/src/glut/ggi/*.[ch]		\
	$(DIRECTORY)/src/glut/ggi/Makefile		\
	$(DIRECTORY)/src/glut/fbdev/Makefile		\
	$(DIRECTORY)/src/glut/fbdev/*[ch]		\
	$(DIRECTORY)/src/glut/mini/*[ch]		\
	$(DIRECTORY)/src/glut/mini/glut.pc.in		\
	$(DIRECTORY)/src/glut/directfb/Makefile		\
	$(DIRECTORY)/src/glut/directfb/NOTES		\
	$(DIRECTORY)/src/glut/directfb/*[ch]

DEPEND_FILES = \
	$(TOP)/src/mesa/depend		\
	$(TOP)/src/glx/x11/depend	\
	$(TOP)/src/glw/depend		\
	$(TOP)/src/glut/glx/depend	\
	$(TOP)/src/glu/sgi/depend


LIB_FILES = \
	$(MAIN_FILES)		\
	$(ES_FILES)		\
	$(EGL_FILES)		\
	$(GALLIUM_FILES)	\
	$(DRI_FILES)		\
	$(SGI_GLU_FILES)	\
	$(GLW_FILES)


# Everything for new a Mesa release:
tarballs: rm_depend configure aclocal.m4 lib_gz demo_gz glut_gz \
	lib_bz2 demo_bz2 glut_bz2 lib_zip demo_zip glut_zip md5


# Helper for autoconf builds
ACLOCAL = aclocal
ACLOCAL_FLAGS =
AUTOCONF = autoconf
AC_FLAGS =
aclocal.m4: configure.ac acinclude.m4
	$(ACLOCAL) $(ACLOCAL_FLAGS)
configure: configure.ac aclocal.m4 acinclude.m4
	$(AUTOCONF) $(AC_FLAGS)

rm_depend:
	@for dep in $(DEPEND_FILES) ; do \
		rm -f $$dep ; \
		touch $$dep ; \
	done

rm_config:
	rm -f configs/current
	rm -f configs/autoconf

lib_gz: rm_config
	cd .. ; \
	tar -cf $(LIB_NAME).tar $(LIB_FILES) ; \
	gzip $(LIB_NAME).tar ; \
	mv $(LIB_NAME).tar.gz $(DIRECTORY)

demo_gz:
	cd .. ; \
	tar -cf $(DEMO_NAME).tar $(DEMO_FILES) ; \
	gzip $(DEMO_NAME).tar ; \
	mv $(DEMO_NAME).tar.gz $(DIRECTORY)

glut_gz:
	cd .. ; \
	tar -cf $(GLUT_NAME).tar $(GLUT_FILES) ; \
	gzip $(GLUT_NAME).tar ; \
	mv $(GLUT_NAME).tar.gz $(DIRECTORY)

lib_bz2: rm_config
	cd .. ; \
	tar -cf $(LIB_NAME).tar $(LIB_FILES) ; \
	bzip2 $(LIB_NAME).tar ; \
	mv $(LIB_NAME).tar.bz2 $(DIRECTORY)

demo_bz2:
	cd .. ; \
	tar -cf $(DEMO_NAME).tar $(DEMO_FILES) ; \
	bzip2 $(DEMO_NAME).tar ; \
	mv $(DEMO_NAME).tar.bz2 $(DIRECTORY)

glut_bz2:
	cd .. ; \
	tar -cf $(GLUT_NAME).tar $(GLUT_FILES) ; \
	bzip2 $(GLUT_NAME).tar ; \
	mv $(GLUT_NAME).tar.bz2 $(DIRECTORY)

lib_zip: rm_config
	rm -f $(LIB_NAME).zip ; \
	cd .. ; \
	zip -qr $(LIB_NAME).zip $(LIB_FILES) ; \
	mv $(LIB_NAME).zip $(DIRECTORY)

demo_zip:
	rm -f $(DEMO_NAME).zip ; \
	cd .. ; \
	zip -qr $(DEMO_NAME).zip $(DEMO_FILES) ; \
	mv $(DEMO_NAME).zip $(DIRECTORY)

glut_zip:
	rm -f $(GLUT_NAME).zip ; \
	cd .. ; \
	zip -qr $(GLUT_NAME).zip $(GLUT_FILES) ; \
	mv $(GLUT_NAME).zip $(DIRECTORY)

md5:
	@-md5sum $(LIB_NAME).tar.gz
	@-md5sum $(LIB_NAME).tar.bz2
	@-md5sum $(LIB_NAME).zip
	@-md5sum $(DEMO_NAME).tar.gz
	@-md5sum $(DEMO_NAME).tar.bz2
	@-md5sum $(DEMO_NAME).zip
	@-md5sum $(GLUT_NAME).tar.gz
	@-md5sum $(GLUT_NAME).tar.bz2
	@-md5sum $(GLUT_NAME).zip

.PHONY: tarballs rm_depend rm_config md5 \
	lib_gz demo_gz glut_gz \
	lib_bz2 demo_bz2 glut_bz2 \
	lib_zip demo_zip glut_zip<|MERGE_RESOLUTION|>--- conflicted
+++ resolved
@@ -127,11 +127,8 @@
 linux-icc \
 linux-icc-static \
 linux-llvm \
-<<<<<<< HEAD
 linux-llvm-debug \
-=======
 linux-opengl-es \
->>>>>>> 12eb32e3
 linux-osmesa \
 linux-osmesa-static \
 linux-osmesa16 \
